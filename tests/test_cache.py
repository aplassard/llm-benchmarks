import pytest
import sqlite3
import os
import json
import hashlib
<<<<<<< HEAD
import threading
import time # For potential sleep in worker
from unittest.mock import patch, MagicMock
=======
>>>>>>> a6f41ccc

# Ensure this path allows importing from src
import sys
sys.path.insert(0, os.path.abspath(os.path.join(os.path.dirname(__file__), '../src')))

from llm_benchmarks.cache.cache import CacheManager
from llm_benchmarks.solvers.gsm8k_solver import GSM8KSolver
from llm_benchmarks.model.model import OpenRouterPrompt
# Removed problematic openai.types imports


# Helper to create a mock ChatCompletion object's dictionary representation
@pytest.fixture
def cache_managers_fixture():
    DB_PATH = "test_cache.sqlite3"
    if os.path.exists(DB_PATH):
        os.remove(DB_PATH)

    cache_manager_enabled = CacheManager(db_path=DB_PATH, use_cache=True)
    cache_manager_enabled.init_db()
    cache_manager_disabled = CacheManager(db_path=DB_PATH, use_cache=False)

    yield cache_manager_enabled, cache_manager_disabled, DB_PATH

    cache_manager_enabled.close()
    cache_manager_disabled.close()
    if os.path.exists(DB_PATH):
        os.remove(DB_PATH)

def create_mock_chat_completion_dict(content: str, usage_dict=None) -> dict:
    if usage_dict is None:
        usage_dict = {"prompt_tokens": 10, "completion_tokens": 20, "total_tokens": 30}

    return {
        "id": "chatcmpl-mockid",
        "choices": [
            { # This structure mimics ChatCompletionChoice
                "finish_reason": "stop",
                "index": 0,
                "message": { # This structure mimics ChatCompletionMessage
                    "content": content,
                    "role": "assistant",
                    "tool_calls": None,
                },
                "logprobs": None,
            }
        ],
        "created": 1677652288,
        "model": "mock-model",
        "object": "chat.completion",
        "usage": usage_dict,
        "system_fingerprint": "fp_mock"
    }

class TestCacheManager:
    def test_db_initialization(self, cache_managers_fixture):
        cache_manager_enabled, cache_manager_disabled, DB_PATH = cache_managers_fixture
        assert os.path.exists(DB_PATH)
        conn = sqlite3.connect(DB_PATH)
        cursor = conn.cursor()
        cursor.execute("SELECT name FROM sqlite_master WHERE type='table' AND name='results';")
        assert cursor.fetchone() is not None, "Table 'results' should be created."
        conn.close()

    def test_generate_eval_id(self, cache_managers_fixture):
        cache_manager_enabled, cache_manager_disabled, DB_PATH = cache_managers_fixture
        eval_id1 = cache_manager_enabled.generate_eval_id("model1", "q1", "p1", "s1", "c1")
        eval_id2 = cache_manager_enabled.generate_eval_id("model1", "q1", "p1", "s1", "c1")
        eval_id3 = cache_manager_enabled.generate_eval_id("model2", "q1", "p1", "s1", "c1")

        assert eval_id1 == eval_id2
        assert eval_id1 != eval_id3

        expected_hash = hashlib.md5("model1-q1-p1-s1-c1".encode('utf-8')).hexdigest()
        assert eval_id1 == expected_hash

    def test_add_and_get_result_cache_enabled(self, cache_managers_fixture):
        cache_manager_enabled, cache_manager_disabled, DB_PATH = cache_managers_fixture
        eval_id = "test_eval_03"
        mock_response_dict = create_mock_chat_completion_dict("Model response content")

        cache_manager_enabled.add_result_to_cache(
            eval_id=eval_id, model_name="m1", gsm8k_question="q_content",
            prompt_template_name="p_name", gsm8k_split="test", gsm8k_config="main",
            dataset_full_expected_response="true_full", dataset_extracted_answer="true_ext",
            model_full_response_obj=mock_response_dict, # Pass the dict directly
            model_extracted_answer="model_ext", run_id="run1"
        )

        cached_result = cache_manager_enabled.get_cached_result(eval_id)
        assert cached_result is not None
        assert cached_result["model_name"] == "m1"
        assert cached_result["model_extracted_answer"] == "model_ext"

        stored_json = json.loads(cached_result["model_full_response_json"])
        assert stored_json["choices"][0]["message"]["content"] == "Model response content"

    def test_get_non_existent_result(self, cache_managers_fixture):
        cache_manager_enabled, cache_manager_disabled, DB_PATH = cache_managers_fixture
        cached_result = cache_manager_enabled.get_cached_result("non_existent_eval_id")
        assert cached_result is None

    def test_add_and_get_result_cache_disabled(self, cache_managers_fixture):
        cache_manager_enabled, cache_manager_disabled, DB_PATH = cache_managers_fixture
        eval_id = "test_eval_05"
        mock_response_dict = create_mock_chat_completion_dict("Another model response")

        cache_manager_disabled.add_result_to_cache(
            eval_id=eval_id, model_name="m2", gsm8k_question="q2_content",
            prompt_template_name="p2_name", gsm8k_split="train", gsm8k_config="socratic",
            dataset_full_expected_response="true2_full", dataset_extracted_answer="true2_ext",
            model_full_response_obj=mock_response_dict, # Pass the dict directly
            model_extracted_answer="model2_ext", run_id="run2"
        )

        retrieved_with_enabled_manager = cache_manager_enabled.get_cached_result(eval_id)
        assert retrieved_with_enabled_manager is None, "Result should not be added when cache is disabled."

        # Create a new dict for this specific test case to avoid reusing the same dict object
        another_mock_response_dict = create_mock_chat_completion_dict("Temporary model response")
        cache_manager_enabled.add_result_to_cache(
             eval_id="eval_for_disabled_get", model_name="m_temp", gsm8k_question="q_temp",
            prompt_template_name="p_temp", gsm8k_split="test", gsm8k_config="main",
            dataset_full_expected_response="true_temp", dataset_extracted_answer="true_temp_ext",
            model_full_response_obj=another_mock_response_dict, # Pass the dict directly
            model_extracted_answer="model_temp_ext", run_id="run_temp"
        )
        retrieved_with_disabled_manager = cache_manager_disabled.get_cached_result("eval_for_disabled_get")
        assert retrieved_with_disabled_manager is None, "Result should not be retrieved when cache is disabled."

    def test_06_cache_manager_thread_safety(self):
        """Tests concurrent additions and reads to the cache."""
        num_threads = 10
        threads = []
        eval_id_prefix = "thread_test_eval"

        # Worker function to be executed by each thread
        def worker(cache_manager_instance, thread_index):
            eval_id = f"{eval_id_prefix}_{thread_index}"
            model_name = f"model_thread_{thread_index}"
            question_content = f"question_thread_{thread_index}"
            prompt_name = f"prompt_thread_{thread_index}"
            split = "test"
            config = "main"
            true_full = f"true_full_thread_{thread_index}"
            true_ext = f"true_ext_thread_{thread_index}"

            # Use a unique dict for each thread's response object
            response_content = f"response_content_thread_{thread_index}"
            model_response_obj = create_mock_chat_completion_dict(response_content)

            model_ext = f"model_ext_thread_{thread_index}"
            run_id = f"run_thread_{thread_index}"

            # Add to cache
            cache_manager_instance.add_result_to_cache(
                eval_id=eval_id, model_name=model_name, gsm8k_question=question_content,
                prompt_template_name=prompt_name, gsm8k_split=split, gsm8k_config=config,
                dataset_full_expected_response=true_full, dataset_extracted_answer=true_ext,
                model_full_response_obj=model_response_obj,
                model_extracted_answer=model_ext, run_id=run_id
            )

            # Optional: short sleep to increase chance of interleaving if operations are too fast
            # time.sleep(0.01)

            # Get from cache
            cached_result = cache_manager_instance.get_cached_result(eval_id)

            self.assertIsNotNone(cached_result, f"Cache miss for eval_id {eval_id} in thread {thread_index}")
            self.assertEqual(cached_result["model_name"], model_name, f"Data mismatch for model_name in thread {thread_index}")
            self.assertEqual(cached_result["model_extracted_answer"], model_ext, f"Data mismatch for model_extracted_answer in thread {thread_index}")
            stored_json = json.loads(cached_result["model_full_response_json"])
            self.assertEqual(stored_json["choices"][0]["message"]["content"], response_content, f"Data mismatch for model_full_response_json in thread {thread_index}")

        # Create and start threads
        for i in range(num_threads):
            thread = threading.Thread(target=worker, args=(self.cache_manager_enabled, i))
            threads.append(thread)
            thread.start()

        # Wait for all threads to complete
        for thread in threads:
            thread.join()

        # Optional: Final verification - read all items and check count
        # This is a bit redundant if worker assertions are good, but can be a sanity check.
        conn = sqlite3.connect(self.DB_PATH)
        cursor = conn.cursor()
        cursor.execute(f"SELECT COUNT(*) FROM results WHERE eval_id LIKE '{eval_id_prefix}_%';")
        count = cursor.fetchone()[0]
        conn.close()
        self.assertEqual(count, num_threads, "Number of items in DB after threading test does not match num_threads.")


@pytest.fixture
def solver_fixture(mocker): # mocker is injected by pytest-mock
    DB_PATH = "test_solver_cache.sqlite3"
    if os.path.exists(DB_PATH):
        os.remove(DB_PATH)

    cache_manager = CacheManager(db_path=DB_PATH, use_cache=True)
    cache_manager.init_db()

    model_name = "test-model"
    prompt_template_content = "Question: {content} Answer:"
    prompt_template_name = "test_prompt.txt"
    data_split = "test"
    data_config = "main"
    run_id = "test_run_solver"

    mock_open_router_prompt_instance = mocker.MagicMock(spec=OpenRouterPrompt)
    mocker.patch('llm_benchmarks.solvers.gsm8k_solver.OpenRouterPrompt', return_value=mock_open_router_prompt_instance)

    solver = GSM8KSolver(
        model_name=model_name,
        prompt_template=prompt_template_content,
        cache_manager=cache_manager,
        prompt_template_name=prompt_template_name,
        data_split=data_split,
        data_config=data_config,
        run_id=run_id
    )

    yield solver, mock_open_router_prompt_instance, cache_manager, DB_PATH, model_name, prompt_template_name, data_split, data_config

    cache_manager.close()
    if os.path.exists(DB_PATH):
        os.remove(DB_PATH)
    # mocker.stopall() # Optional


class TestGSM8KSolverWithCache:
    def test_solve_cache_miss_then_hit(self, solver_fixture, mocker):
        solver, mock_orp_instance, cache_mgr, _, model_name, prompt_template_name, data_split, data_config = solver_fixture

        question = "What is 2 + 2?"
        true_answer_full = "The answer is #### 4"
        mock_model_response_text = "The final answer is $4"

        mock_response_payload_dict = create_mock_chat_completion_dict(mock_model_response_text)

        # Use mocker for mocks inside the test if they were previously MagicMock()
        mock_returned_chat_completion_obj = mocker.MagicMock()
        mock_returned_chat_completion_obj.model_dump.return_value = mock_response_payload_dict

        mock_message = mocker.MagicMock()
        mock_message.content = mock_model_response_text
        mock_choice = mocker.MagicMock()
        mock_choice.message = mock_message
        mock_returned_chat_completion_obj.choices = [mock_choice]

        mock_orp_instance.execute_prompt.return_value = mock_returned_chat_completion_obj

        # First call: cache miss
        result1 = solver.solve(question, true_answer_full)

        mock_orp_instance.execute_prompt.assert_called_once_with(content=question)
        assert result1.extracted_model_answer == "4"
        assert result1.model_response == mock_model_response_text

        eval_id = cache_mgr.generate_eval_id(
            model_name, question, prompt_template_name, data_split, data_config
        )
        cached_item = cache_mgr.get_cached_result(eval_id)
        assert cached_item is not None
        assert cached_item["model_extracted_answer"] == "4"

        mock_orp_instance.execute_prompt.reset_mock()

        # Second call: cache hit
        result2 = solver.solve(question, true_answer_full)

        mock_orp_instance.execute_prompt.assert_not_called()
        assert result2.extracted_model_answer == "4"
        assert result2.model_response == mock_model_response_text

    def test_solve_with_cache_disabled_in_solver(self, solver_fixture, mocker):
        solver, mock_orp_instance, cache_mgr, _, model_name, prompt_template_name, data_split, data_config = solver_fixture
        cache_mgr.use_cache = False

        question = "What is 3 + 3?"
        true_answer_full = "The answer is #### 6"
        mock_model_response_text = "The final answer is $6"

        mock_response_payload_dict = create_mock_chat_completion_dict(mock_model_response_text)

        mock_returned_chat_completion_obj = mocker.MagicMock()
        mock_returned_chat_completion_obj.model_dump.return_value = mock_response_payload_dict
        mock_message = mocker.MagicMock()
        mock_message.content = mock_model_response_text
        mock_choice = mocker.MagicMock()
        mock_choice.message = mock_message
        mock_returned_chat_completion_obj.choices = [mock_choice]

        mock_orp_instance.execute_prompt.return_value = mock_returned_chat_completion_obj

        solver.solve(question, true_answer_full)
        mock_orp_instance.execute_prompt.assert_called_once()

        solver.solve(question, true_answer_full)
        assert mock_orp_instance.execute_prompt.call_count == 2

        eval_id = cache_mgr.generate_eval_id(
            model_name, question, prompt_template_name, data_split, data_config
        )
        cache_mgr.use_cache = True # Reset for subsequent tests or direct cache checks
        cached_item = cache_mgr.get_cached_result(eval_id)
        assert cached_item is None, "Nothing should be written to cache if CacheManager.use_cache was False during solve."<|MERGE_RESOLUTION|>--- conflicted
+++ resolved
@@ -3,12 +3,9 @@
 import os
 import json
 import hashlib
-<<<<<<< HEAD
 import threading
 import time # For potential sleep in worker
 from unittest.mock import patch, MagicMock
-=======
->>>>>>> a6f41ccc
 
 # Ensure this path allows importing from src
 import sys
